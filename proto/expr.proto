syntax = "proto3";

package expr;

import "data.proto";

option optimize_for = SPEED;

message ExprNode {
  enum Type {
    INVALID = 0;
    INPUT_REF = 1;
    CONSTANT_VALUE = 2;
    // arithmetics operators
    ADD = 3;
    SUBTRACT = 4;
    MULTIPLY = 5;
    DIVIDE = 6;
    MODULUS = 7;
    // comparison operators
    EQUAL = 8;
    NOT_EQUAL = 9;
    LESS_THAN = 10;
    LESS_THAN_OR_EQUAL = 11;
    GREATER_THAN = 12;
    GREATER_THAN_OR_EQUAL = 13;
    // logical operators
    AND = 21;
    OR = 22;
    NOT = 23;
    IN = 24;
    // date functions
    EXTRACT = 101;
    TUMBLE_START = 103;
    // other functions
    CAST = 201;
    SUBSTR = 202;
    LENGTH = 203;
    LIKE = 204;
    UPPER = 205;
    LOWER = 206;
    TRIM = 207;
    REPLACE = 208;
    POSITION = 209;
    LTRIM = 210;
    RTRIM = 211;
    CASE = 212;
    // ROUND(numeric, integer) -> numeric
    ROUND_DIGIT = 213;
    // ROUND(numeric) -> numeric
    // ROUND(double precision) -> double precision
    ROUND = 214;
    ASCII = 215;
    TRANSLATE = 216;
    COALESCE = 217;
<<<<<<< HEAD
    ABS = 218;
=======
    CONCAT_WS = 218;
>>>>>>> 6b7d5b7d
    // Boolean comparison
    IS_TRUE = 301;
    IS_NOT_TRUE = 302;
    IS_FALSE = 303;
    IS_NOT_FALSE = 304;
    IS_NULL = 305;
    IS_NOT_NULL = 306;
    // Unary operators
    NEG = 401;
    // Nested selection operators
    FIELD = 501;
    // Search operator and Search ARGument
    SEARCH = 998;
    SARG = 999;
  }
  Type expr_type = 1;
  data.DataType return_type = 3;
  oneof rex_node {
    InputRefExpr input_ref = 4;
    ConstantValue constant = 5;
    FunctionCall func_call = 6;
  }
}

message InputRefExpr {
  int32 column_idx = 1;
}

message ConstantValue {
  // bool array/bitmap: one byte, 0 for false (null), non-zero for true (non-null)
  // integer, float,  double: big-endianness
  // interval: encoded to (months, days, milliseconds), big-endianness
  // varchar: encoded accorded to encoding, currently only utf8 is supported.
  bytes body = 1;
}

message FunctionCall {
  repeated ExprNode children = 1;
}

// Aggregate Function Calls for Aggregation
message AggCall {
  enum Type {
    INVALID = 0;
    SUM = 1;
    MIN = 2;
    MAX = 3;
    COUNT = 4;
    AVG = 5;
    STRING_AGG = 6;
    SINGLE_VALUE = 7;
  }
  message Arg {
    InputRefExpr input = 1;
    data.DataType type = 2;
  }
  Type type = 1;
  repeated Arg args = 2;
  data.DataType return_type = 3;
  bool distinct = 4;
}<|MERGE_RESOLUTION|>--- conflicted
+++ resolved
@@ -53,11 +53,9 @@
     ASCII = 215;
     TRANSLATE = 216;
     COALESCE = 217;
-<<<<<<< HEAD
-    ABS = 218;
-=======
     CONCAT_WS = 218;
->>>>>>> 6b7d5b7d
+    ABS = 219;
+
     // Boolean comparison
     IS_TRUE = 301;
     IS_NOT_TRUE = 302;
