// Copyright 2022 Singularity Data
//
// Licensed under the Apache License, Version 2.0 (the "License");
// you may not use this file except in compliance with the License.
// You may obtain a copy of the License at
//
// http://www.apache.org/licenses/LICENSE-2.0
//
// Unless required by applicable law or agreed to in writing, software
// distributed under the License is distributed on an "AS IS" BASIS,
// WITHOUT WARRANTIES OR CONDITIONS OF ANY KIND, either express or implied.
// See the License for the specific language governing permissions and
// limitations under the License.

mod agg;
pub mod build_expr_from_prost;
pub mod data_types;
mod expr_array;
mod expr_binary_bytes;
pub mod expr_binary_nonnull;
pub mod expr_binary_nullable;
mod expr_case;
mod expr_coalesce;
mod expr_concat_ws;
mod expr_field;
mod expr_in;
mod expr_input_ref;
mod expr_is_null;
mod expr_literal;
mod expr_ternary_bytes;
pub mod expr_unary;
mod template;

use std::convert::TryFrom;
use std::slice;
use std::sync::Arc;

pub use agg::AggKind;
pub use expr_input_ref::InputRefExpression;
pub use expr_literal::*;
use risingwave_common::array::{ArrayRef, DataChunk, Row};
use risingwave_common::error::ErrorCode::InternalError;
use risingwave_common::error::Result;
use risingwave_common::types::{DataType, Datum};
use risingwave_pb::expr::ExprNode;

use crate::expr::build_expr_from_prost::*;
use crate::expr::expr_array::ArrayExpression;
use crate::expr::expr_coalesce::CoalesceExpression;
use crate::expr::expr_concat_ws::ConcatWsExpression;
use crate::expr::expr_field::FieldExpression;

pub type ExpressionRef = Arc<dyn Expression>;

/// Instance of an expression
pub trait Expression: std::fmt::Debug + Sync + Send {
    fn return_type(&self) -> DataType;

    /// Evaluate the expression
    ///
    /// # Arguments
    ///
    /// * `input` - input data of the Project Executor
    fn eval(&self, input: &DataChunk) -> Result<ArrayRef>;

    fn eval_row(&self, input: &Row) -> Result<Datum>;

    fn boxed(self) -> BoxedExpression
    where
        Self: Sized + Send + 'static,
    {
        Box::new(self)
    }
}

pub type BoxedExpression = Box<dyn Expression>;

pub fn build_from_prost(prost: &ExprNode) -> Result<BoxedExpression> {
    use risingwave_pb::expr::expr_node::Type::*;

    match prost.get_expr_type()? {
        Cast | Upper | Lower | Not | IsTrue | IsNotTrue | IsFalse | IsNotFalse | IsNull
        | IsNotNull | Neg | Ascii | Abs | BitwiseNot => build_unary_expr_prost(prost),
        Equal | NotEqual | LessThan | LessThanOrEqual | GreaterThan | GreaterThanOrEqual | Add
        | Subtract | Multiply | Divide | Modulus | Extract | RoundDigit | TumbleStart
<<<<<<< HEAD
        | Position | PgBitwiseShiftLeft | PgBitwiseShiftRight | BitwiseAnd | BitwiseOr
        | BitwiseXor => build_binary_expr_prost(prost),
        And | Or => build_nullable_binary_expr_prost(prost),
=======
        | Position | PgBitwiseShiftLeft | PgBitwiseShiftRight | BitwiseAnd | BitwiseOr | BitwiseXor => build_binary_expr_prost(prost),
        And | Or | IsDistinctFrom => build_nullable_binary_expr_prost(prost),
>>>>>>> 064d993e
        Coalesce => CoalesceExpression::try_from(prost).map(|d| Box::new(d) as BoxedExpression),
        Substr => build_substr_expr(prost),
        Length => build_length_expr(prost),
        Replace => build_replace_expr(prost),
        Like => build_like_expr(prost),
        Trim => build_trim_expr(prost),
        Ltrim => build_ltrim_expr(prost),
        Rtrim => build_rtrim_expr(prost),
        ConcatWs => ConcatWsExpression::try_from(prost).map(|d| Box::new(d) as BoxedExpression),
        SplitPart => build_split_part_expr(prost),
        ConstantValue => LiteralExpression::try_from(prost).map(|d| Box::new(d) as BoxedExpression),
        InputRef => InputRefExpression::try_from(prost).map(|d| Box::new(d) as BoxedExpression),
        Case => build_case_expr(prost),
        Translate => build_translate_expr(prost),
        In => build_in_expr(prost),
        Field => FieldExpression::try_from(prost).map(|d| Box::new(d) as BoxedExpression),
        Array => ArrayExpression::try_from(prost).map(|d| Box::new(d) as BoxedExpression),
        _ => Err(InternalError(format!(
            "Unsupported expression type: {:?}",
            prost.get_expr_type()
        ))
        .into()),
    }
}

#[derive(Debug)]
/// Simply wrap a row level expression as an array level expression
pub struct RowExpression {
    expr: BoxedExpression,
}

impl RowExpression {
    pub fn new(expr: BoxedExpression) -> Self {
        Self { expr }
    }

    pub fn eval(&mut self, row: &Row, data_types: &[DataType]) -> Result<ArrayRef> {
        let input = DataChunk::from_rows(slice::from_ref(row), data_types)?;
        self.expr.eval(&input)
    }

    pub fn return_type(&self) -> DataType {
        self.expr.return_type()
    }
}

mod test_utils;
pub use test_utils::*;<|MERGE_RESOLUTION|>--- conflicted
+++ resolved
@@ -83,14 +83,8 @@
         | IsNotNull | Neg | Ascii | Abs | BitwiseNot => build_unary_expr_prost(prost),
         Equal | NotEqual | LessThan | LessThanOrEqual | GreaterThan | GreaterThanOrEqual | Add
         | Subtract | Multiply | Divide | Modulus | Extract | RoundDigit | TumbleStart
-<<<<<<< HEAD
-        | Position | PgBitwiseShiftLeft | PgBitwiseShiftRight | BitwiseAnd | BitwiseOr
-        | BitwiseXor => build_binary_expr_prost(prost),
-        And | Or => build_nullable_binary_expr_prost(prost),
-=======
         | Position | PgBitwiseShiftLeft | PgBitwiseShiftRight | BitwiseAnd | BitwiseOr | BitwiseXor => build_binary_expr_prost(prost),
         And | Or | IsDistinctFrom => build_nullable_binary_expr_prost(prost),
->>>>>>> 064d993e
         Coalesce => CoalesceExpression::try_from(prost).map(|d| Box::new(d) as BoxedExpression),
         Substr => build_substr_expr(prost),
         Length => build_length_expr(prost),
