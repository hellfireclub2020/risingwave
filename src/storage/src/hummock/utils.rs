// Copyright 2022 Singularity Data
//
// Licensed under the Apache License, Version 2.0 (the "License");
// you may not use this file except in compliance with the License.
// You may obtain a copy of the License at
//
// http://www.apache.org/licenses/LICENSE-2.0
//
// Unless required by applicable law or agreed to in writing, software
// distributed under the License is distributed on an "AS IS" BASIS,
// WITHOUT WARRANTIES OR CONDITIONS OF ANY KIND, either express or implied.
// See the License for the specific language governing permissions and
// limitations under the License.

use std::cmp::Ordering;
use std::ops::Bound::{Excluded, Included, Unbounded};
use std::ops::RangeBounds;

use risingwave_hummock_sdk::key::user_key;
use risingwave_pb::hummock::{Level, SstableInfo, VNodeBitmap};

use super::{HummockError, HummockResult};

pub fn range_overlap<R, B>(
    search_key_range: &R,
    inclusive_start_key: &[u8],
    inclusive_end_key: &[u8],
) -> bool
where
    R: RangeBounds<B>,
    B: AsRef<[u8]>,
{
    let (start_bound, end_bound) = (search_key_range.start_bound(), search_key_range.end_bound());

    //        RANGE
    // TABLE
    let too_left = match start_bound {
        Included(range_start) => range_start.as_ref() > inclusive_end_key,
        Excluded(range_start) => range_start.as_ref() >= inclusive_end_key,
        Unbounded => false,
    };
    // RANGE
    //        TABLE
    let too_right = match end_bound {
        Included(range_end) => range_end.as_ref() < inclusive_start_key,
        Excluded(range_end) => range_end.as_ref() <= inclusive_start_key,
        Unbounded => false,
    };

    !too_left && !too_right
}

pub fn validate_epoch(safe_epoch: u64, epoch: u64) -> HummockResult<()> {
    if epoch < safe_epoch {
        return Err(HummockError::expired_epoch(safe_epoch, epoch));
    }

    Ok(())
}

pub fn validate_table_key_range(levels: &[Level]) -> HummockResult<()> {
    for l in levels {
        for t in &l.table_infos {
            if t.key_range.is_none() {
                return Err(HummockError::meta_error(format!(
                    "key_range in table [{}] is none",
                    t.id
                )));
            }
        }
    }
    Ok(())
}

pub fn bitmap_overlap(pattern: &VNodeBitmap, sst_bitmaps: &Vec<VNodeBitmap>) -> bool {
    if sst_bitmaps.is_empty() {
        return true;
    }
    if let Ok(pos) =
        sst_bitmaps.binary_search_by_key(&pattern.get_table_id(), |bitmap| bitmap.get_table_id())
    {
        let text = &sst_bitmaps[pos];
        let pattern_maplen = pattern.get_maplen();
        assert_eq!(pattern_maplen, text.get_maplen());
        for i in 0..pattern_maplen as usize {
            if (pattern.get_bitmap()[i] & text.get_bitmap()[i]) != 0 {
                return true;
            }
        }
    }
    false
}

pub fn filter_single_sst<R, B>(
    info: &SstableInfo,
    key_range: &R,
    backward: bool,
    vnode_set: Option<&VNodeBitmap>,
) -> bool
where
    R: RangeBounds<B>,
    B: AsRef<[u8]>,
{
    ({
        let table_range = info.key_range.as_ref().unwrap();
        let table_start = user_key(table_range.left.as_slice());
        let table_end = user_key(table_range.right.as_slice());
        range_overlap(key_range, table_start, table_end, backward)
    }) && vnode_set.map_or(true, |vnode_set| {
        bitmap_overlap(vnode_set, &info.vnode_bitmaps)
    })
}

/// Prune SSTs that does not overlap with a specific key range or does not overlap with a specific
/// vnode set. Returns the sst ids after pruning
pub fn prune_ssts<'a, R, B>(
    ssts: impl Iterator<Item = &'a SstableInfo>,
    key_range: &R,
    vnode_set: Option<&VNodeBitmap>,
) -> Vec<&'a SstableInfo>
where
    R: RangeBounds<B>,
    B: AsRef<[u8]>,
{
<<<<<<< HEAD
    ssts.filter(|info| filter_single_sst(info, key_range, backward, vnode_set))
        .collect()
=======
    let mut result_sst_ids: Vec<&'a SstableInfo> = ssts
        .filter(|info| {
            let table_range = info.key_range.as_ref().unwrap();
            let table_start = user_key(table_range.left.as_slice());
            let table_end = user_key(table_range.right.as_slice());
            range_overlap(key_range, table_start, table_end)
        })
        .collect();
    if let Some(vnode_set) = vnode_set {
        result_sst_ids = result_sst_ids
            .into_iter()
            .filter(|info| bitmap_overlap(vnode_set, &info.vnode_bitmaps))
            .collect();
    }
    result_sst_ids
>>>>>>> 6595e2c3
}

pub fn can_concat(ssts: &[&SstableInfo]) -> bool {
    let len = ssts.len();
    for i in 0..len - 1 {
        if user_key(&ssts[i].get_key_range().as_ref().unwrap().right).cmp(user_key(
            &ssts[i + 1].get_key_range().as_ref().unwrap().left,
        )) != Ordering::Less
        {
            return false;
        }
    }
    true
}

/// Search the SST containing the specified key within a level, using binary search.
pub(crate) fn search_sst_idx<B>(ssts: &[&SstableInfo], key: &B) -> usize
where
    B: AsRef<[u8]> + Send + ?Sized,
{
    ssts.partition_point(|table| {
        let ord = user_key(&table.key_range.as_ref().unwrap().left).cmp(key.as_ref());
        ord == Ordering::Less || ord == Ordering::Equal
    })
    .saturating_sub(1) // considering the boundary of 0
}<|MERGE_RESOLUTION|>--- conflicted
+++ resolved
@@ -94,7 +94,6 @@
 pub fn filter_single_sst<R, B>(
     info: &SstableInfo,
     key_range: &R,
-    backward: bool,
     vnode_set: Option<&VNodeBitmap>,
 ) -> bool
 where
@@ -105,7 +104,7 @@
         let table_range = info.key_range.as_ref().unwrap();
         let table_start = user_key(table_range.left.as_slice());
         let table_end = user_key(table_range.right.as_slice());
-        range_overlap(key_range, table_start, table_end, backward)
+        range_overlap(key_range, table_start, table_end)
     }) && vnode_set.map_or(true, |vnode_set| {
         bitmap_overlap(vnode_set, &info.vnode_bitmaps)
     })
@@ -122,26 +121,8 @@
     R: RangeBounds<B>,
     B: AsRef<[u8]>,
 {
-<<<<<<< HEAD
-    ssts.filter(|info| filter_single_sst(info, key_range, backward, vnode_set))
+    ssts.filter(|info| filter_single_sst(info, key_range, vnode_set))
         .collect()
-=======
-    let mut result_sst_ids: Vec<&'a SstableInfo> = ssts
-        .filter(|info| {
-            let table_range = info.key_range.as_ref().unwrap();
-            let table_start = user_key(table_range.left.as_slice());
-            let table_end = user_key(table_range.right.as_slice());
-            range_overlap(key_range, table_start, table_end)
-        })
-        .collect();
-    if let Some(vnode_set) = vnode_set {
-        result_sst_ids = result_sst_ids
-            .into_iter()
-            .filter(|info| bitmap_overlap(vnode_set, &info.vnode_bitmaps))
-            .collect();
-    }
-    result_sst_ids
->>>>>>> 6595e2c3
 }
 
 pub fn can_concat(ssts: &[&SstableInfo]) -> bool {
